--- conflicted
+++ resolved
@@ -490,13 +490,11 @@
     """
     qt.QApplication.setOverrideCursor(qt.Qt.WaitCursor)
     self.matvRows = []
-<<<<<<< HEAD
+
     extractor = self.createExtractor(False)
-=======
-    extractor = self.featureextractor.RadiomicsFeatureExtractor()
     extractor.disableAllFeatures()
     extractor.enableFeaturesByName(shape=['MeshVolume'])
->>>>>>> cf285a24
+
     pixelVolume, pixelSpacing = self.getCubicCmPerPixel()
     suvImage = sitk.GetImageFromArray(self.suvMap)
     suvImage.SetSpacing(pixelSpacing)
@@ -541,7 +539,7 @@
       featuresRow.update(featureVector)
       featuresRows.append(featuresRow)
 
-    featuresDf = pd.DataFrame(featuresRows)
+    featuresDf = self.pd.DataFrame(featuresRows)
     savePath = "/".join(self.petSeriesPath.split('/')[:-1])
     volumeFilePath = f'{savePath}/PET_features_patient_{self.patientID}.xlsx'
     featuresDf.to_excel(volumeFilePath, index=False)
@@ -550,7 +548,7 @@
 
 
   def createExtractor(self, allFeatures):
-    extractor = featureextractor.RadiomicsFeatureExtractor()
+    extractor = self.featureextractor.RadiomicsFeatureExtractor()
     extractor.disableAllFeatures()
     if allFeatures:
       shapeFeatures = ['MeshVolume', 'VoxelVolume', 'Compactness1', 'Compactness2', 'Elongation', 'Flatness',
